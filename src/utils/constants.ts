--- conflicted
+++ resolved
@@ -419,12 +419,10 @@
         name: "Av32000",
         id: 593436735380127770n,
     },
-<<<<<<< HEAD
     AceSilentKill: {
         name: "AceSilentKill",
         id: 526994842258112524n,
     },
-=======
     Kyuuhachi: {
         name: "Kyuuhachi",
         id: 236588665420251137n,
@@ -433,7 +431,6 @@
         name: "Elvyra",
         id: 708275751816003615n,
     }
->>>>>>> 6e363814
 } satisfies Record<string, Dev>);
 
 // iife so #__PURE__ works correctly
